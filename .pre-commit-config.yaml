<<<<<<< HEAD
# See https://pre-commit.com for more information
# See https://pre-commit.com/hooks.html for more hooks
repos:
-   repo: https://github.com/pre-commit/pre-commit-hooks
    rev: v4.4.0
    hooks:
    -   id: check-ast
    -   id: check-builtin-literals
    -   id: debug-statements
    -   id: end-of-file-fixer
    -   id: requirements-txt-fixer
    -   id: trailing-whitespace
-   repo: https://github.com/psf/black
    rev: 23.7.0
    hooks:
    -   id: black
-   repo: https://github.com/asottile/pyupgrade
    rev: v3.10.1
    hooks:
    -   id: pyupgrade
        args: [--py37-plus, --keep-runtime-typing]
-   repo: https://github.com/asottile/reorder-python-imports
    rev: v3.10.0
    hooks:
    -   id: reorder-python-imports
        args: [--py37-plus, --add-import, 'from __future__ import annotations']
-   repo: https://github.com/asottile/add-trailing-comma
    rev: v3.0.1
    hooks:
    -   id: add-trailing-comma
-   repo: https://github.com/asottile/blacken-docs
    rev: 1.16.0
    hooks:
    -   id: blacken-docs
-   repo: https://github.com/hadialqattan/pycln
    rev: v2.2.2
    hooks:
    -   id: pycln
-   repo: https://github.com/python-poetry/poetry
    rev: 1.6.0
    hooks:
    -   id: poetry-check

default_language_version:
    python: python3.9
=======
# See https://pre-commit.com for more information
# See https://pre-commit.com/hooks.html for more hooks
repos:
-   repo: https://github.com/pre-commit/pre-commit-hooks
    rev: v4.4.0
    hooks:
    -   id: check-ast
    -   id: check-builtin-literals
    -   id: debug-statements
    -   id: end-of-file-fixer
    -   id: requirements-txt-fixer
    -   id: trailing-whitespace
-   repo: https://github.com/psf/black
    rev: 23.7.0
    hooks:
    -   id: black
-   repo: https://github.com/asottile/pyupgrade
    rev: v3.9.0
    hooks:
    -   id: pyupgrade
        args: [--py37-plus, --keep-runtime-typing]
-   repo: https://github.com/asottile/reorder-python-imports
    rev: v3.10.0
    hooks:
    -   id: reorder-python-imports
        args: [--py37-plus, --add-import, 'from __future__ import annotations']
-   repo: https://github.com/asottile/add-trailing-comma
    rev: v3.0.0
    hooks:
    -   id: add-trailing-comma
-   repo: https://github.com/asottile/blacken-docs
    rev: 1.15.0
    hooks:
    -   id: blacken-docs
-   repo: https://github.com/hadialqattan/pycln
    rev: v2.1.6
    hooks:
    -   id: pycln
-   repo: https://github.com/python-poetry/poetry
    rev: 1.5.0
    hooks:
    -   id: poetry-check

default_language_version:
    python: python3.9
>>>>>>> 93df4f64
<|MERGE_RESOLUTION|>--- conflicted
+++ resolved
@@ -1,4 +1,3 @@
-<<<<<<< HEAD
 # See https://pre-commit.com for more information
 # See https://pre-commit.com/hooks.html for more hooks
 repos:
@@ -44,50 +43,4 @@
 
 default_language_version:
     python: python3.9
-=======
-# See https://pre-commit.com for more information
-# See https://pre-commit.com/hooks.html for more hooks
-repos:
--   repo: https://github.com/pre-commit/pre-commit-hooks
-    rev: v4.4.0
-    hooks:
-    -   id: check-ast
-    -   id: check-builtin-literals
-    -   id: debug-statements
-    -   id: end-of-file-fixer
-    -   id: requirements-txt-fixer
-    -   id: trailing-whitespace
--   repo: https://github.com/psf/black
-    rev: 23.7.0
-    hooks:
-    -   id: black
--   repo: https://github.com/asottile/pyupgrade
-    rev: v3.9.0
-    hooks:
-    -   id: pyupgrade
-        args: [--py37-plus, --keep-runtime-typing]
--   repo: https://github.com/asottile/reorder-python-imports
-    rev: v3.10.0
-    hooks:
-    -   id: reorder-python-imports
-        args: [--py37-plus, --add-import, 'from __future__ import annotations']
--   repo: https://github.com/asottile/add-trailing-comma
-    rev: v3.0.0
-    hooks:
-    -   id: add-trailing-comma
--   repo: https://github.com/asottile/blacken-docs
-    rev: 1.15.0
-    hooks:
-    -   id: blacken-docs
--   repo: https://github.com/hadialqattan/pycln
-    rev: v2.1.6
-    hooks:
-    -   id: pycln
--   repo: https://github.com/python-poetry/poetry
-    rev: 1.5.0
-    hooks:
-    -   id: poetry-check
-
-default_language_version:
-    python: python3.9
->>>>>>> 93df4f64
+    