--- conflicted
+++ resolved
@@ -418,13 +418,8 @@
         :rtype: BytesIO
         """
         url = f"{self.base_url}/osu/{beatmap_id}"
-<<<<<<< HEAD
         file = await self._request("GET", url)
         
-=======
-        file = await self._request(url)
-
->>>>>>> 28f1436e
         return file
 
     async def close(self) -> None:
