"""
This module handles API requests for API v2 (OAuth).

You can read more about it here: https://osu.ppy.sh/docs/index.html
"""
from __future__ import annotations

import datetime
import functools
from io import BytesIO
from typing import TYPE_CHECKING

import orjson

if TYPE_CHECKING:
    from types import TracebackType
    from typing import Any
    from typing import Callable
    from typing import Optional
    from typing import Type
    from typing import Union

from ..classes import APIException
from ..classes import Beatmap
from ..classes import Score
from ..classes import Mods
from ..classes import Gamemode
from ..classes import UserQueryType
from ..classes import BeatmapDifficultyAttributes
from ..classes.events import ClientUpdateEvent
from .. import helpers
from ..classes import User
from ..classes import Scopes
import aiohttp
from aiolimiter import AsyncLimiter
from ..classes import OAuthToken
from ..classes.events import Eventable


def check_token(func: Callable) -> Callable:
    """
    A decorator that checks the current token, to be used as:
    @check_token
    """

    @functools.wraps(func)
    async def _check_token(self: Client, *args: Any, **kwargs: Any) -> Any:
        if datetime.datetime.now() > self.token.expires_on:
            await self._refresh()
        return await func(self, *args, **kwargs)

    return _check_token


def rate_limited(func: Callable) -> Callable:
    """
    A decorator that enforces rate limiting, to be used as:
    @rate_limited
    """

    @functools.wraps(func)
    async def _rate_limited(self: Client, *args: Any, **kwargs: Any) -> Any:
        if self._session is None:
            self._session = aiohttp.ClientSession(
                headers=self._get_headers(),
            )

        async with self._limiter:
            return await func(self, *args, **kwargs)

    return _rate_limited


def requires_scope(required_scopes: Scopes, any_scope: bool = False) -> Callable:
    """
    A decorator that enforces a scope, to be used as:
    @requires_scope(Scopes.PUBLIC)
    """

    def _requires_scope(func: Callable) -> Callable:
        @functools.wraps(func)
        async def _wrap(self: Client, *args: Any, **kwargs: Any) -> Any:
            if any_scope:
                if not (required_scopes & self.token.scopes):
                    raise APIException(403, "Missing required scopes.")
            elif required_scopes & self.token.scopes != required_scopes:
                raise APIException(403, "Missing required scopes.")

            return await func(self, *args, **kwargs)

        return _wrap

    return _requires_scope


class Client(Eventable):
    r"""osu! API v2 Client

    :param \**kwargs:
        See below

    :Keyword Arguments:
        * *client_id* (``int``)
        * *client_secret* (``str``)
        * *base_url* (``str``) --
            Optional, base API URL, defaults to \"https://osu.ppy.sh\"
        * *token* (``aiosu.classes.token.OAuthToken``)
        * *limiter* (``aiolimiter.AsyncLimiter``) --
            Optional, custom AsyncLimiter, defaults to AsyncLimiter(1200, 60)
    """

    def __init__(self, **kwargs: Any) -> None:
        super().__init__()
        self._register_event(ClientUpdateEvent)
        self.client_id: int = kwargs.pop("client_id", None)
        self.client_secret: str = kwargs.pop("client_secret", None)
        self.token: OAuthToken = kwargs.pop("token", OAuthToken())
        self.base_url: str = kwargs.pop("base_url", "https://osu.ppy.sh")
        self._limiter: AsyncLimiter = kwargs.pop("limiter", AsyncLimiter(1200, 60))
        self._session: aiohttp.ClientSession = None  # type: ignore

    async def __aenter__(self) -> Client:
        return self

    async def __aexit__(
        self,
        exc_type: Optional[Type[BaseException]],
        exc: Optional[BaseException],
        traceback: Optional[TracebackType],
    ) -> None:
        await self.close()

    def on_client_update(self, func: Callable) -> Callable:
        """
        A decorator that is called whenever a client is updated, to be used as:

            @client.on_client_update

            async def func(event: ClientUpdateEvent)
        """
        self._register_listener(func, ClientUpdateEvent)

        @functools.wraps(func)
        async def _on_client_update(*args: Any, **kwargs: Any) -> Any:
            return await func(*args, **kwargs)

        return _on_client_update

    def _get_headers(self) -> dict[str, str]:
        return {
            "Authorization": f"Bearer {self.token.access_token}",
            "Content-Type": "application/json",
            "Accept": "application/json",
        }

    def _refresh_guest_data(self) -> dict[str, Union[str, int]]:
        return {
            "client_id": self.client_id,
            "client_secret": self.client_secret,
            "grant_type": "client_credentials",
            "scope": "public",
        }

    def _refresh_auth_data(self) -> dict[str, Union[str, int]]:
        return {
            "client_id": self.client_id,
            "client_secret": self.client_secret,
            "grant_type": "refresh_token",
            "refresh_token": self.token.refresh_token,
        }

    @rate_limited
    async def _refresh(self) -> None:
        """INTERNAL: Refreshes the client's token

        :raises APIException: Contains status code and error message
        """
        old_token = self.token
        url = f"{self.base_url}/oauth/token"
        headers = {"Content-Type": "application/x-www-form-urlencoded"}

        data = {}
        if self.token.can_refresh:
            data = self._refresh_auth_data()
        else:
            data = self._refresh_guest_data()

        async with aiohttp.ClientSession(headers=headers) as temp_session:
            async with temp_session.post(url, data=data) as resp:
                try:
                    body = await resp.read()
                    json = orjson.loads(body)
                    if resp.status != 200:
                        raise APIException(resp.status, json.get("error", ""))
                    await self._session.close()
                    self.token = OAuthToken.parse_obj(json)
                    self._session = aiohttp.ClientSession(headers=self._get_headers())
                except aiohttp.client_exceptions.ContentTypeError:
                    raise APIException(403, "Invalid token specified.")

        await self._process_event(
            ClientUpdateEvent(client=self, old_token=old_token, new_token=self.token),
        )

    @rate_limited
    @check_token
    @requires_scope(Scopes.IDENTIFY)
    async def get_me(self, **kwargs: Any) -> User:
        r"""Gets the user who owns the current token

        :param \**kwargs:
            See below

        :Keyword Arguments:
            * *mode* (``aiosu.classes.gamemode.Gamemode``) --
                Optional, gamemode to search for

        :raises APIException: Contains status code and error message
        :return: Requested user
        :rtype: aiosu.classes.user.User
        """
        url = f"{self.base_url}/api/v2/me"
        if "mode" in kwargs:
            mode = Gamemode(kwargs.pop("mode"))  # type: ignore
            url += f"/{mode}"
        async with self._session.get(url) as resp:
            body = await resp.read()
            json = orjson.loads(body)
            if resp.status != 200:
                raise APIException(resp.status, json.get("error", ""))
            return User.parse_obj(json)

    @rate_limited
    @check_token
    async def get_user(self, user_query: Union[str, int], **kwargs: Any) -> User:
        r"""Gets a user by a query.

        :param user_query: Username or ID to search by
        :type user_query: Union[str, int]
        :param \**kwargs:
            See below

        :Keyword Arguments:
            * *mode* (``aiosu.classes.gamemode.Gamemode``) --
                Optional, gamemode to search for
            * *qtype* (``str``) --
                Optional, \"string\" or \"id\". Type of the user_query

        :raises APIException: Contains status code and error message
        :return: Requested user
        :rtype: aiosu.classes.user.User
        """
        url = f"{self.base_url}/api/v2/users/{user_query}"
        params = {}
        if "mode" in kwargs:
            mode = Gamemode(kwargs.pop("mode"))  # type: ignore
            url += f"/{mode}"
        if "qtype" in kwargs:
            qtype = UserQueryType(kwargs.pop("qtype"))  # type: ignore
            params["type"] = qtype.new_api_name
        async with self._session.get(url, params=params) as resp:
            body = await resp.read()
            json = orjson.loads(body)
            if resp.status != 200:
                raise APIException(resp.status, json.get("error", ""))
            return User.parse_obj(json)

    @rate_limited
    @check_token
    async def __get_type_scores(
        self, user_id: int, request_type: str, **kwargs: Any
    ) -> list[Score]:
        r"""INTERNAL: Get a user's scores by type

        :param user_id: User ID to search by
        :type user_id: int
        :param request_type: "recent", "best" or "firsts"
        :type request_type: str
        :param \**kwargs:
            See below

        :Keyword Arguments:
            * *mode* (``aiosu.classes.gamemode.Gamemode``) --
                Optional, gamemode to search for
            * *limit* (``int``) --
                Optional, number of scores to get. Min: 1, Max: 100, defaults to 100
            * *include_fails* (``bool``) --
                Optional, whether to include failed scores, defaults to ``False``
            * *offset* (``int``) --
                Optional, page offset to start from, defaults to 0

        :raises ValueError: If limit is not between 1 and 100
        :raises ValueError: If type is invalid
        :raises APIException: Contains status code and error message
        :return: List of requested scores
        :rtype: list[aiosu.classes.score.Score]
        """
        if not 1 <= kwargs.get("limit", 100) <= 100:
            raise ValueError("Invalid limit specified. Limit must be between 1 and 100")
        if request_type not in ("recent", "best", "firsts"):
            raise ValueError(
                f'"{request_type}" is not a valid request_type. Valid options are: "recent", "best", "firsts"',
            )
        url = f"{self.base_url}/api/v2/users/{user_id}/scores/{request_type}"
        params = {
            "include_fails": kwargs.pop("include_fails", False),
            "offset": kwargs.pop("offset", 0),
            "limit": kwargs.pop("limit", 100),
        }
        if "mode" in kwargs:
            mode = Gamemode(kwargs.pop("mode"))  # type: ignore
            params["mode"] = str(mode)
        if "limit" in kwargs:
            params["limit"] = kwargs.pop("limit")
        async with self._session.get(url, params=params) as resp:
            body = await resp.read()
            json = orjson.loads(body)
            if resp.status != 200:
                raise APIException(resp.status, json.get("error", ""))
            return helpers.from_list(Score.parse_obj, json)

    async def get_user_recents(self, user_id: int, **kwargs: Any) -> list[Score]:
        r"""Get a user's recent scores.

        :param user_id: User ID to search by
        :type user_id: int
        :param \**kwargs:
            See below

        :Keyword Arguments:
            * *mode* (``aiosu.classes.gamemode.Gamemode``) --
                Optional, gamemode to search for
            * *limit* (``int``) --
                Optional, number of scores to get. Min: 1, Max: 100, defaults to 100
            * *include_fails* (``bool``) --
                Optional, whether to include failed scores, defaults to ``False``
            * *offset* (``int``) --
                Optional, page offset to start from, defaults to 0

        :raises APIException: Contains status code and error message
        :return: List of requested scores
        :rtype: list[aiosu.classes.score.Score]
        """
        return await self.__get_type_scores(user_id, "recent", **kwargs)

    async def get_user_bests(self, user_id: int, **kwargs: Any) -> list[Score]:
        r"""Get a user's top scores.

        :param user_id: User ID to search by
        :type user_id: int
        :param \**kwargs:
            See below

        :Keyword Arguments:
            * *mode* (``aiosu.classes.gamemode.Gamemode``) --
                Optional, gamemode to search for
            * *limit* (``int``) --
                Optional, number of scores to get. Min: 1, Max: 100, defaults to 100
            * *include_fails* (``bool``) --
                Optional, whether to include failed scores, defaults to ``False``
            * *offset* (``int``) --
                Optional, page offset to start from, defaults to 0

        :raises APIException: Contains status code and error message
        :return: List of requested scores
        :rtype: list[aiosu.classes.score.Score]
        """
        return await self.__get_type_scores(user_id, "best", **kwargs)

    async def get_user_firsts(self, user_id: int, **kwargs: Any) -> list[Score]:
        r"""Get a user's first place scores.

        :param user_id: User ID to search by
        :type user_id: int
        :param \**kwargs:
            See below

        :Keyword Arguments:
            * *mode* (``aiosu.classes.gamemode.Gamemode``) --
                Optional, gamemode to search for
            * *limit* (``int``) --
                Optional, number of scores to get. Min: 1, Max: 100, defaults to 100
            * *include_fails* (``bool``) --
                Optional, whether to include failed scores, defaults to ``False``
            * *offset* (``int``) --
                Optional, page offset to start from, defaults to 0

        :raises APIException: Contains status code and error message
        :return: List of requested scores
        :rtype: list[aiosu.classes.score.Score]
        """
        return await self.__get_type_scores(user_id, "firsts", **kwargs)

    @rate_limited
    @check_token
    async def get_user_beatmap_scores(
        self, user_id: int, beatmap_id: int, **kwargs: Any
    ) -> list[Score]:
        r"""Get a user's scores on a specific beatmap.

        :param user_id: User ID to search by
        :type user_id: int
        :param beatmap_id: Beatmap ID to search by
        :type beatmap_id: int
        :param \**kwargs:
            See below

        :Keyword Arguments:
            * *mode* (``aiosu.classes.gamemode.Gamemode``) --
                Optional, gamemode to search for

        :raises APIException: Contains status code and error message
        :return: List of requested scores
        :rtype: list[aiosu.classes.score.Score]
        """
        url = f"{self.base_url}/api/v2/beatmaps/{beatmap_id}/scores/users/{user_id}/all"
        params = {}
        if "mode" in kwargs:
            mode = Gamemode(kwargs.pop("mode"))  # type: ignore
            params["mode"] = str(mode)
        async with self._session.get(url, params=params) as resp:
            body = await resp.read()
            json = orjson.loads(body)
            if resp.status != 200:
                raise APIException(resp.status, json.get("error", ""))
            return helpers.from_list(Score.parse_obj, json.get("scores", []))

    @rate_limited
    @check_token
    async def get_beatmap_scores(self, beatmap_id: int, **kwargs: Any) -> list[Score]:
        r"""Get scores submitted on a specific beatmap.

        :param beatmap_id: Beatmap ID to search by
        :type beatmap_id: int
        :param \**kwargs:
            See below

        :Keyword Arguments:
            * *mode* (``aiosu.classes.gamemode.Gamemode``) --
                Optional, gamemode to search for
            * *mods* (``aiosu.classes.mods.Mods``) --
                Optional, mods to search for
            * *type* (``str``) --
                Optional, beatmap score ranking type

        :raises APIException: Contains status code and error message
        :return: List of requested scores
        :rtype: list[aiosu.classes.score.Score]
        """
        url = f"{self.base_url}/api/v2/beatmaps/{beatmap_id}/scores"
        params = {}
        if "mode" in kwargs:
            mode = Gamemode(kwargs.pop("mode"))  # type: ignore
            params["mode"] = str(mode)
        if "mods" in kwargs:
            mods = Mods(kwargs.pop("mods"))
            params["mode"] = str(mods)
        if "type" in kwargs:
            params["type"] = kwargs.pop("type")
        async with self._session.get(url, params=params) as resp:
            body = await resp.read()
            json = orjson.loads(body)
            if resp.status != 200:
                raise APIException(resp.status, json.get("error", ""))
            return helpers.from_list(Score.parse_obj, json.get("scores", []))

    @rate_limited
    @check_token
    async def get_beatmap(self, beatmap_id: int) -> Beatmap:
        r"""Get beatmap data.

        :param beatmap_id: The ID of the beatmap
        :type beatmap_id: int
        :raises APIException: Contains status code and error message
        :return: Beatmap data object
        :rtype: aiosu.classes.beatmap.Beatmap
        """
        url = f"{self.base_url}/api/v2/beatmaps/{beatmap_id}"
        async with self._session.get(url) as resp:
            body = await resp.read()
            json = orjson.loads(body)
            if resp.status != 200:
                raise APIException(resp.status, json.get("error", ""))
            return Beatmap.parse_obj(json)

    @rate_limited
    @check_token
    async def lookup_beatmap(self, **kwargs: Any) -> Beatmap:
        r"""Lookup beatmap data.
        :param \**kwargs:
            See below

        :Keyword Arguments:
            * *checksum* (``str``) --
                Optional, the MD5 checksum of the beatmap
            * *filename* (``str``) --
                Optional, the filename of the beatmap
            * *id* (``int``) --
                Optional, the ID of the beatmap

        :raises ValueError: If no arguments are specified
        :raises APIException: Contains status code and error message
        :return: Beatmap data object
        :rtype: aiosu.classes.beatmap.Beatmap
        """
        url = f"{self.base_url}/api/v2/beatmaps/lookup"
<<<<<<< HEAD
        data = {}
        if "checksum" in kwargs:
            data["checksum"] = kwargs.pop("checksum")
        if "filename" in kwargs:
            data["filename"] = kwargs.pop("filename")
        if "bmap_id" in kwargs:
            data["id"] = kwargs.pop("id")
        if not data:
            raise ValueError("One of checksum, filename or id must be provided.")
        async with self._session.get(url, data=data) as resp:
=======
        params = {}
        if "checksum" in kwargs:
            params["checksum"] = kwargs.pop("checksum")
        if "filename" in kwargs:
            params["filename"] = kwargs.pop("filename")
        if "id" in kwargs:
            params["id"] = kwargs.pop("id")
        if not params:
            raise ValueError("One of checksum, filename or id must be provided.")
        async with self._session.get(url, params=params) as resp:
>>>>>>> 2efcdca9
            body = await resp.read()
            json = orjson.loads(body)
            if resp.status != 200:
                raise APIException(resp.status, json.get("error", ""))
            return Beatmap.parse_obj(json)

    @rate_limited
    @check_token
    async def get_beatmap_attributes(
        self, beatmap_id: int, **kwargs: Any
    ) -> BeatmapDifficultyAttributes:
        r"""Gets difficulty attributes for a beatmap.

        :param beatmap_id: The ID of the beatmap
        :type beatmap_id: int
        :param \**kwargs:
            See below

        :Keyword Arguments:
            * *mode* (``aiosu.classes.gamemode.Gamemode``) --
                Optional, gamemode to search for
            * *mods* (``aiosu.classes.mods.Mods``) --
                Optional, mods to apply to the result

        :raises APIException: Contains status code and error message
        :return: Difficulty attributes for a beatmap
        :rtype: aiosu.classes.beatmap.BeatmapDifficultyAttributes
        """
        url = f"{self.base_url}/api/v2/beatmaps/{beatmap_id}/attributes"
        params: dict[str, Any] = {}
        if "mode" in kwargs:
            mode = Gamemode(kwargs.pop("mode"))  # type: ignore
            params["ruleset_id"] = int(mode)
        if "mods" in kwargs:
            mods = Mods(kwargs.pop("mods"))
            params["mods"] = str(mods)
        async with self._session.post(url, data=params) as resp:
            body = await resp.read()
            json = orjson.loads(body)
            if resp.status != 200:
                raise APIException(resp.status, json.get("error", ""))
            return BeatmapDifficultyAttributes.parse_obj(json.get("attributes"))

    @rate_limited
    @check_token
    @requires_scope(Scopes.IDENTIFY | Scopes.DELEGATE, any_scope=True)
    async def get_score_replay(
        self,
        score_id: int,
        mode: Gamemode,
    ) -> BytesIO:
        r"""Gets the replay file for a score.

        :param score_id: The ID of the score
        :type score_id: int
        :param mode: The gamemode to search for
        :type mode: aiosu.classes.gamemode.Gamemode

        :raises APIException: Contains status code and error message
        :return: Replay file
        :rtype: io.BytesIO
        """
        url = f"{self.base_url}/api/v2/scores/{mode}/{score_id}/download"
        async with self._session.get(url) as resp:
            body = await resp.read()
            if resp.status != 200:
                json = orjson.loads(body)
                raise APIException(resp.status, json.get("error", ""))
            return BytesIO(body)

    async def close(self) -> None:
        """Closes the client session."""
        if self._session:
            await self._session.close()<|MERGE_RESOLUTION|>--- conflicted
+++ resolved
@@ -504,18 +504,6 @@
         :rtype: aiosu.classes.beatmap.Beatmap
         """
         url = f"{self.base_url}/api/v2/beatmaps/lookup"
-<<<<<<< HEAD
-        data = {}
-        if "checksum" in kwargs:
-            data["checksum"] = kwargs.pop("checksum")
-        if "filename" in kwargs:
-            data["filename"] = kwargs.pop("filename")
-        if "bmap_id" in kwargs:
-            data["id"] = kwargs.pop("id")
-        if not data:
-            raise ValueError("One of checksum, filename or id must be provided.")
-        async with self._session.get(url, data=data) as resp:
-=======
         params = {}
         if "checksum" in kwargs:
             params["checksum"] = kwargs.pop("checksum")
@@ -526,7 +514,6 @@
         if not params:
             raise ValueError("One of checksum, filename or id must be provided.")
         async with self._session.get(url, params=params) as resp:
->>>>>>> 2efcdca9
             body = await resp.read()
             json = orjson.loads(body)
             if resp.status != 200:
